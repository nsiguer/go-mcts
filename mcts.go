
package mcts

import (
	"fmt"
	"time"
	"math/rand"
	"math"
)



type State interface {
	AvailableMovesMCTS() 	[]Move
	Copy() 				State
	GameOver()			bool
	Move(m Move)		State
	EvaluationScore()	float64

	IsEndTurn()			bool
	Print()
}

type Move interface {
	Probability()	float64
}

type Node struct {
	Id		 		int
	Parent   		*Node
	Children 		[]*Node
	State    		State
	Outcome     	float64
	Visits   		int
	ByMove			Move
	EndTurn  		bool
	UnexploreMoves	[]Move
}

func NewNode(parent *Node, state State, move Move) *Node {
	return &Node{
		Id:		  1,
		Parent:   parent,
		Children: nil,
		State:    state,
		Outcome:     0,
		Visits:   0,
		ByMove: move,
		EndTurn: false,
		UnexploreMoves: nil,
	}
}
func (n *Node) DeleteUnexploreMoves(m Move) (error) {
	idx := -1
	if n.UnexploreMoves == nil || len(n.UnexploreMoves) == 0 {
		return fmt.Errorf("Can't remove Move in empty list")
	}
	for i, tmp_m := range(n.UnexploreMoves) {
		if  tmp_m == m {
			idx = i
			break
		}
	}
	len_moves := len(n.UnexploreMoves)
	if idx != -1 && len_moves > 1 {
		n.UnexploreMoves = append(n.UnexploreMoves[:idx], n.UnexploreMoves[idx+1:]...)
	} else if idx != -1 {
		n.UnexploreMoves = make([]Move, 0)
	}
	return nil
}

func (n *Node) UpdateScore(score float64) {
	n.Visits++
	n.Outcome += score
}

func MonteCarloTimeout(state State, bias float64, iteration, simulation, timeout int) (*Node, error) {
	var node *Node
<<<<<<< HEAD
	var done chan bool = make(chan bool)

	now := time.Now()
	to	:= time.Nanosecond * time.Duration(timeout) * (1000000)
	time.AfterFunc(to, func () {
		done <- true
	})
	//defer timer.Close()
	var running = true
=======
	var done chan bool
	var root_node *Node
	
	root_node = NewNode(nil, state, nil)
	
	if iteration <= 0 { return nil, fmt.Errorf("Iteration should be > 0") }
	go func() {
		for {
>>>>>>> 5dbbb1ea

	for ; running ; {

		node = MCSelection(root_node, bias)
		node = MCExpansion(node)

		if len(root_node.UnexploreMoves) == 0 && len(root_node.Children) == 1 {
			return
		}
		score := MCSimulation(node.State, simulation)
		MCBackPropagation(node, score)

		select {
		case <-done:
			fmt.Fprintln(os.Stderr, "Timeout", time.Since(now))
			running = false
			break
		default:
		}
	}
	return root_node, nil
}
func MonteCarlo(root_node *Node, bias float64, iteration, simulation int) (*Node, error) {
	var node *Node

	if iteration <= 0 { return nil, fmt.Errorf("Iteration should be > 0") }
	if simulation < -1 { return nil, fmt.Errorf("Simulation should be > 0") }

	for i := 0; i < iteration; i++ {

		node = MCSelection(root_node, bias)
		node = MCExpansion(node)

		if len(root_node.UnexploreMoves) == 0 && len(root_node.Children) == 1 {
			return node, nil
		}

		score := MCSimulation(node.State, simulation)
		MCBackPropagation(node, score)
	}

	return node, nil
}

func MCSelection(node *Node, bias float64) *Node {
	var candidate_node *Node

	if node.UnexploreMoves == nil {
		node.UnexploreMoves = node.State.AvailableMovesMCTS()
	}


	if len(node.UnexploreMoves) == 0 && node.Children != nil && len(node.Children) > 0 {
		candidate_node = nil
		for _, n := range node.Children {
			child_score := MCCalculateScore(n, bias)
			if child_score > score || candidate_node == nil {
				score = child_score
				candidate_node = n
			}
		}
		if candidate_node == nil {
			return node
		}
		return MCSelection(candidate_node, bias)
	}
	return node
}
func MCCalculateScore(node *Node, bias float64) float64 {
	if node.Parent == nil {
		return 0
	}
	exploitScore := float64(node.Outcome) / float64(node.Visits)
	exploreScore := math.Sqrt(2 * math.Log(float64(node.Parent.Visits)) / float64(node.Visits))
	exploreScore = bias * exploreScore

	return exploitScore + exploreScore
}
func MCExpansion(node *Node) *Node {

	if len(node.UnexploreMoves) == 0 {
		return node
	}


	new_state := node.State.Copy()

	// Pick random move
	source 	:= rand.NewSource(time.Now().UnixNano())
	random 	:= rand.New(source)
	rmove 	:= node.UnexploreMoves[random.Intn(len(node.UnexploreMoves))]

	new_state.Move(rmove)
	new_node := NewNode(node, new_state, rmove)
	node.DeleteUnexploreMoves(rmove)

	new_node.Parent = node
	node.Children = append(node.Children, new_node)

	return new_node
}
func MCSimulation(state State, simulation int) float64 {

	var moves []Move = nil


	source 	:= rand.NewSource(time.Now().UnixNano())
	random 	:= rand.New(source)

	simulate_state := state.Copy()

	for i := 0 ; ! simulate_state.GameOver()  && (simulation == -1 || i < simulation) ; i++  {

		moves = simulate_state.AvailableMovesMCTS()
		if moves != nil || len(moves) == 0 {
			break
		}
		move := moves[random.Intn(len(moves))]
		simulate_state.Move(move)
	}
	return simulate_state.EvaluationScore()
}

func MCBackPropagation(node *Node, score float64) *Node {

	for node.Parent != nil {
		node.UpdateScore(score)
	}

	node.Visits++
	return node
}<|MERGE_RESOLUTION|>--- conflicted
+++ resolved
@@ -77,7 +77,6 @@
 
 func MonteCarloTimeout(state State, bias float64, iteration, simulation, timeout int) (*Node, error) {
 	var node *Node
-<<<<<<< HEAD
 	var done chan bool = make(chan bool)
 
 	now := time.Now()
@@ -87,16 +86,9 @@
 	})
 	//defer timer.Close()
 	var running = true
-=======
-	var done chan bool
 	var root_node *Node
-	
+
 	root_node = NewNode(nil, state, nil)
-	
-	if iteration <= 0 { return nil, fmt.Errorf("Iteration should be > 0") }
-	go func() {
-		for {
->>>>>>> 5dbbb1ea
 
 	for ; running ; {
 
